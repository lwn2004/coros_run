## 注：如果是之前 clone 或 Fork 的朋友 vercel 显示 404 可能需要更新下代码

## 注 2: 下面的 python3(python) 代表 python3 或者 python, 提醒下不熟悉编程的朋友

<p align="center">
  <img width="150" src="https://raw.githubusercontent.com/shaonianche/gallery/master/running_page/running_page_logo.png" />
</p>

<h3 align="center">
  <a href="https://yihong.run"> Create a personal running home page </a>
</h3>

<p align="center">
  <a href="https://github.com/yihong0618/running_page/actions"><img src="https://github.com/yihong0618/running_page/actions/workflows/run_data_sync.yml/badge.svg" alt="Github Action"></a>
  <a href="https://t.me/running_page"><img src="https://badgen.net/badge/icon/join?icon=telegram&amp;label=usergroup" alt="Chat on telegram"></a>
</p>

<p align="center">
  <img src="https://user-images.githubusercontent.com/15976103/98808834-c02f1d80-2457-11eb-9a7c-70e91faa5e30.gif" alt="demo" width="800">
</p>

English | [简体中文](https://github.com/yihong0618/running_page/blob/master/README-CN.md) | [Wiki](https://mfydev.github.io/Running-Page-Wiki/)

## [Runner's Page Show](https://github.com/yihong0618/running_page/issues/12)

<details>
<summary>Running page runners</summary>

| Runner                                            | page                                           | App         |
| ------------------------------------------------- | ---------------------------------------------- | ----------- |
| [zhubao315](https://github.com/zhubao315)         | <https://zhubao315.github.io/running>          | Strava      |
| [shaonianche](https://github.com/shaonianche)     | <https://run.duanfei.org>                      | Strava      |
| [yihong0618](https://github.com/yihong0618)       | <https://yihong.run>                           | Nike        |
| [superleeyom](https://github.com/superleeyom)     | <https://running.leeyom.top>                   | Nike        |
| [geekplux](https://github.com/geekplux)           | <https://activities.geekplux.com>              | Nike        |
| [guanlan](https://github.com/guanlan)             | <https://grun.vercel.app>                      | Strava      |
| [tuzimoe](https://github.com/tuzimoe)             | <https://run.tuzi.moe>                         | Nike        |
| [ben_29](https://github.com/ben-29)               | <https://running.ben29.xyz>                    | Strava      |
| [kcllf](https://github.com/kcllf)                 | <https://running-tau.vercel.app>               | Garmin-cn   |
| [mq](https://github.com/MQ-0707)                  | <https://running-iota.vercel.app>              | Keep        |
| [zhaohongxuan](https://github.com/zhaohongxuan)   | <https://zhaohongxuan.github.io/workouts>      | Strava      |
| [yvetterowe](https://github.com/yvetterowe)       | <https://run.haoluo.io>                        | Strava      |
| [love-exercise](https://github.com/KaiOrange)     | <https://run.kai666666.top>                    | Keep        |
| [zstone12](https://github.com/zstone12)           | <https://running-page.zstone12.vercel.app>     | Keep        |
| [Lax](https://github.com/Lax)                     | <https://lax.github.io/running>                | Keep        |
| [lusuzi](https://github.com/lusuzi)               | <https://running.lusuzi.vercel.app>            | Nike        |
| [wh1994](https://github.com/wh1994)               | <https://run4life.fun>                         | Garmin      |
| [liuyihui](https://github.com/YiHui-Liu)          | <https://run.foolishfox.cn>                    | Keep        |
| [sunyunxian](https://github.com/sunyunxian)       | <https://sunyunxian.github.io/running_page>    | Strava      |
| [AhianZhang](https://github.com/AhianZhang)       | <https://running.ahianzhang.com>               | Nike        |
| [L1cardo](https://github.com/L1cardo)             | <https://run.licardo.cn>                       | Nike        |
| [luckylele666](https://github.com/luckylele666)   | <https://0000928.xyz>                          | Strava      |
| [MFYDev](https://github.com/MFYDev)               | <https://mfydev.run>                           | Garmin-cn   |
| [Eished](https://github.com/eished)               | <https://run.iknow.fun>                        | Keep        |
| [Liuxin](https://github.com/liuxindtc)            | <https://liuxin.run>                           | Nike        |
| [loucx](https://github.com/loucx)                 | <https://loucx.github.io/running>              | Nike        |
| [winf42](https://github.com/winf42)               | <https://winf42.github.io>                     | Garmin-cn   |
| [sun0225SUN](https://github.com/sun0225SUN)       | <https://run.sunguoqi.com>                     | Nike        |
| [Zhan](https://www.zlog.in/about/)                | <https://run.zlog.in>                          | Nike        |
| [Dennis](https://run.domon.cn)                    | <https://run.domon.cn>                         | Garmin-cn   |
| [hanpei](https://running.nexts.top)               | <https://running.nexts.top>                    | Garmin-cn   |
| [liugezhou](https://github.com/liugezhou)         | <https://run.liugezhou.online>                 | Strava      |
| [Jason Tan](https://github.com/Jason-cqtan)       | <https://jason-cqtan.github.io/running_page>   | Nike        |
| [Conge](https://github.com/conge)                 | <https://conge.github.io/running_page>         | Strava      |
| [zHElEARN](https://github.com/zHElEARN)           | <https://workouts.zhelearn.com>                | Strava      |
| [Ym9i](https://github.com/Ym9i)                   | <https://bobrun.vercel.app/>                   | Strava      |
| [jianchengwang](https://github.com/jianchengwang) | <https://jianchengwang.github.io/running_page> | Suunto      |
| [fxbin](https://github.com/fxbin)                 | <https://fxbin.github.io/sport-records/>       | Keep        |
| [shensl4499](https://github.com/shensl4499)       | <https://waner.run>                            | codoon      |
| [haowei93](https://github.com/haowei93)           | <https://haowei93.github.io/>                  | gpx         |
| [stevenash0822](https://github.com/stevenash0822) | <https://run.imangry.xyz/>                     | Strava      |
| [Vint](https://github.com/VintLin)                | <https://vinton.store/Running/>                | Keep        |
| [Muyids](https://github.com/muyids)               | <https://muyids.github.io/running>             | Garmin-cn   |
| [Gao Hao](https://github.com/efish2002)           | <https://efish2002.github.io/running_page/>    | Garmin-cn   |
| [Jinlei](https://github.com/iamjinlei0312)        | <https://jinlei.run/>                          | AW-GPX      |
| [RealTiny656](https://github.com/tiny656)         | <https://tiny656.github.io/running_page/>      | JoyRun      |
| [EINDEX](https://github.com/eindex)               | <https://workouts.eindex.me/>                  | Strava/Nike |
| [Melt](https://github.com/fpGHwd)                 | <https://running.autove.dev/>                  | Strava      |
| [deepinwine](https://github.com/deepinwine)       | <https://deepin.autove.dev/>                   | Garmin-cn   |
<<<<<<< HEAD
=======
| [Echo](https://github.com/donghao526)             | <https://donghao526.github.io/running>         | JoyRun      |
>>>>>>> 3d5b8d93

</details>

## How it works

![image](https://user-images.githubusercontent.com/15976103/103496454-4294f600-4e79-11eb-9bd6-8eea7a07ddff.png)

## Features

1. GitHub Actions manages automatic synchronization of runs and generation of new pages.
2. Support for Vercel (recommended) and GitHub Pages automated deployment
3. React Hooks
4. Mapbox for map display
5. Supports most sports apps such as nike strava...

> automatically backup gpx data for easy backup and uploading to other software.<br>
> Note: If you don't want to make the data public, you can choose strava's fuzzy processing, or private repositories.

## Support

- **[Garmin](#garmin)**
- **[Garmin-CN](#garmin-cnchina)**
- **[Nike Run Club](#nike-run-club)**
- **[Strava](#strava)**
- **[GPX](#gpx)**
- **[TCX](#tcx)**
- **[FIT](#fit)**
- **[Nike_to_Strava(Using NRC Run, Strava backup data)](#nike_to_strava)**
- **[Tcx_to_Strava(upload all tcx data to strava)](#tcx_to_strava)**
- **[Gpx_to_Strava(upload all gpx data to strava)](#gpx_to_strava)**
- **[Garmin_to_Strava(Using Garmin Run, Strava backup data)](#garmin_to_strava)**
- **[Strava_to_Garmin(Using Strava Run, Garmin backup data)](#strava_to_garmin)**

## Download

Clone or fork the repo.

```
git clone https://github.com/yihong0618/running_page.git --depth=1
```

## Installation and testing (node >= 14.15.0 python >= 3.7)

```
pip3 install -r requirements.txt
npm install -g corepack && corepack enable && pnpm install
pnpm develop
```

Open your browser and visit <http://localhost:8000/>

## Docker

```
#build
# NRC
docker build -t running_page:latest . --build-arg app=NRC --build-arg nike_refresh_token=""
# Garmin
docker build -t running_page:latest . --build-arg app=Garmin --build-arg email=""  --build-arg password=""
# Garmin-CN
docker build -t running_page:latest . --build-arg app=Garmin-CN --build-arg email=""  --build-arg password=""
# Strava
docker build -t running_page:latest . --build-arg app=Strava --build-arg client_id=""  --build-arg client_secret=""  --build-arg refresh_token=""
#Nike_to_Strava
docker build -t running_page:latest . --build-arg app=Nike_to_Strava  --build-arg nike_refresh_token="" --build-arg client_id=""  --build-arg client_secret=""  --build-arg refresh_token=""

#run
docker run -itd -p 80:80   running_page:latest

#visit
Open your browser and visit localhost:80

```

## Local sync data

### Modifying Mapbox token in `src/utils/const.js`

> If you use English please change `IS_CHINESE = false` in `src/utils/const.js` <br>
> Suggested changes to your own [Mapbox token](https://www.mapbox.com/)

```javascript
const MAPBOX_TOKEN =
  'pk.eyJ1IjoieWlob25nMDYxOCIsImEiOiJja2J3M28xbG4wYzl0MzJxZm0ya2Fua2p2In0.PNKfkeQwYuyGOTT_x9BJ4Q';
```

## Custom your page

- Find `src/static/site-metadata.ts` in the repository directory, find the following content, and change it to what you want.

```javascript
siteMetadata: {
  siteTitle: 'Running Page', #website title
  siteUrl: 'https://yihong.run', #website url
  logo: 'https://encrypted-tbn0.gstatic.com/images?q=tbn:ANd9GcQTtc69JxHNcmN1ETpMUX4dozAgAN6iPjWalQ&usqp=CAU', #logo img
  description: 'Personal site and blog',
  navLinks: [
    {
      name: 'Blog', #navigation name
      url: 'https://yihong.run/running', #navigation url
    },
    {
      name: 'About',
      url: 'https://github.com/yihong0618/running_page/blob/master/README-CN.md',
    },
  ],
},
```

- Modifying styling in `src/utils/const.js`

```javascript
// styling: set to `false` if you want to disable dash-line route
const USE_DASH_LINE = true;
// styling: route line opacity: [0, 1]
const LINE_OPACITY = 0.4;
```

- privacy protection

setting flowing env:

```shell
IGNORE_START_END_RANGE = 200 # ignore distance for each polyline start and end.

IGNORE_RANGE = 200 # ignore meters for each point in below polyline.
IGNORE_POLYLINE = ktjrFoemeU~IorGq}DeB # a polyline include point you want to ignore.

# Do filter before saving to database, you will lose some data, but you can protect your privacy, when you using public repo. enable for set 1, disable via unset.
IGNORE_BEFORE_SAVING =
```

You can using [this](https://developers.google.com/maps/documentation/utilities/polylineutility), to making your `IGNORE_POLYLINE`.

## Download your running data and do not forget to [generate svg in `total` page](#total-data-analysis)

### GPX

<details>
<summary>Make your <code>GPX</code> data</summary>
<br>

Copy all your gpx files to GPX_OUT or new gpx files

```python
python3(python) run_page/gpx_sync.py
```

</details>

### TCX

<details>
<summary>Make your <code>TCX</code> data</summary>
<br>

Copy all your tcx files to TCX_OUT or new tcx files

```python
python3(python) run_page/tcx_sync.py
```

</details>

### FIT

<details>
<summary>Make your <code>FIT</code> data</summary>
<br>

Copy all your tcx files to FIT_OUT or new fit files

```python
python3(python) run_page/fit_sync.py
```

</details>

### Garmin

<details>
<summary>Get your <code>Garmin</code> data</summary>
<br>
If you only want to sync `type running` add args --only-run

If you only want `tcx` files add args --tcx

If you only want `fit` files add args --fit

```python
python3(python) run_page/garmin_sync.py ${your email} ${your password}
```

example：

```python
python3(python) run_page/garmin_sync.py example@gmail.com example
```

only-run：

```python
python3(python) run_page/garmin_sync.py example@gmail.com example --only-run
```

</details>

### Garmin-CN(China)

<details>
<summary>Get your <code>Garmin-CN</code> data</summary>
<br>
If you only want to sync `type running` add args --only-run

If you only want `tcx` files add args --tcx

If you only want `fit` files add args --fit

```python
python3(python) run_page/garmin_sync.py ${your email} ${your password} --is-cn
```

example：

```python
python3(python) run_page/garmin_sync.py example@gmail.com example --is-cn
```

</details>

### Nike Run Club

<details>
<summary>Get your <code>Nike Run Club</code> data</summary>

<br>

> Please note: When you choose to deploy running_page on your own server, due to Nike has blocked some IDC's IP band, maybe your server cannot sync Nike Run Club's data correctly and display `403 error`, then you have to change another way to host it.

Get Nike's `refresh_token`

1. Login [Nike](https://www.nike.com) website
2. In Develop -> Application-> Storage -> https:unite.nike.com look for `refresh_token`

<br>

![image](https://user-images.githubusercontent.com/15976103/94448123-23812b00-01dd-11eb-8143-4b0839c31d90.png)

3. Execute in the root directory:

```python
python3(python) run_page/nike_sync.py ${nike refresh_token}
```

example：

```python
python3(python) run_page/nike_sync.py eyJhbGciThiMTItNGIw******
```

![example img](https://raw.githubusercontent.com/shaonianche/gallery/master/running_page/nike_sync_%20example.png)

</details>

### Strava

<details>
<summary> Get your <code>Strava</code> data </summary>
<br>

1. Sign in/Sign up [Strava](https://www.strava.com/) account
2. Open after successful Signin [Strava Developers](http://developers.strava.com) -> [Create & Manage Your App](https://strava.com/settings/api)

3. Create `My API Application`: Enter the following information

<br>

![My API Application](https://raw.githubusercontent.com/shaonianche/gallery/master/running_page/strava_settings_api.png)

Created successfully:

<br>

![](https://raw.githubusercontent.com/shaonianche/gallery/master/running_page/created_successfully_1.png)

4. Use the link below to request all permissions: Replace `${your_id}` in the link with `My API Application` Client ID

```
https://www.strava.com/oauth/authorize?client_id=${your_id}&response_type=code&redirect_uri=http://localhost/exchange_token&approval_prompt=force&scope=read_all,profile:read_all,activity:read_all,profile:write,activity:write
```

![get_all_permissions](https://raw.githubusercontent.com/shaonianche/gallery/master/running_page/get_all_permissions.png)

5. Get the `code` value in the link

<br>

example：

```
http://localhost/exchange_token?state=&code=1dab37edd9970971fb502c9efdd087f4f3471e6e&scope=read,activity:write,activity:read_all,profile:write,profile:read_all,read_all
```

`code` value：

```
1dab37edd9970971fb502c9efdd087f4f3471e6
```

![get_code](https://raw.githubusercontent.com/shaonianche/gallery/master/running_page/get_code.png)

6. Use `Client_id`、`Client_secret`、`Code` get `refresh_token`: Execute in `Terminal/iTerm`

```
curl -X POST https://www.strava.com/oauth/token \
-F client_id=${Your Client ID} \
-F client_secret=${Your Client Secret} \
-F code=${Your Code} \
-F grant_type=authorization_code
```

example：

```
curl -X POST https://www.strava.com/oauth/token \
-F client_id=12345 \
-F client_secret=b21******d0bfb377998ed1ac3b0 \
-F code=d09******b58abface48003 \
-F grant_type=authorization_code
```

![get_refresh_token](https://raw.githubusercontent.com/shaonianche/gallery/master/running_page/get_refresh_token.png)

7. Sync `Strava` data

> The first time you synchronize Strava data you need to change line 12 of the code False to True in strava_sync.py, and then change it to False after it finishes running.
> If you only want to sync `type running` add args --only-run

```python
python3(python) run_page/strava_sync.py ${client_id} ${client_secret} ${refresh_token}
```

References：

- <https://developers.strava.com/docs/getting-started>
- <https://github.com/barrald/strava-uploader>
- <https://github.com/strava/go.strava>

</details>

### TCX_to_Strava

<details>
<summary>upload all tcx files to strava</summary>

<br>

1. follow the strava steps
2. copy all your tcx files to TCX_OUT
3. Execute in the root directory:

```python
python3(python) run_page/tcx_to_strava_sync.py ${client_id} ${client_secret}  ${strava_refresh_token}
```

example：

```python
python3(python) run_page/tcx_to_strava_sync.py xxx xxx xxx
or
python3(python) run_page/tcx_to_strava_sync.py xxx xxx xxx --all
```

4. if you want to all files add args `--all`

</details>

### GPX_to_Strava

<details>
<summary>upload all gpx files to strava</summary>

<br>

1. follow the strava steps
2. copy all your gpx files to GPX_OUT
3. Execute in the root directory:

```python
python3(python) run_page/gpx_to_strava_sync.py ${client_id} ${client_secret}  ${strava_refresh_token}
```

example：

```python
python3(python) run_page/gpx_to_strava_sync.py xxx xxx xxx
or
python3(python) run_page/tcx_to_strava_sync.py xxx xxx xxx --all
```

4. if you want to all files add args `--all`

</details>

### Nike_to_Strava

<details>
<summary>Get your <code> Nike Run Club </code> data and upload to strava</summary>

<br>

1. follow the nike and strava steps
2. Execute in the root directory:

```python
python3(python) run_page/nike_to_strava_sync.py ${nike_refresh_token} ${client_id} ${client_secret} ${strava_refresh_token}
```

example：

```python
python3(python) run_page/nike_to_strava_sync.py eyJhbGciThiMTItNGIw******  xxx xxx xxx
```

</details>

### Garmin_to_Strava

<details>
<summary>Get your <code>Garmin</code> data and upload to strava</summary>

<br>

1. finish garmin and strava setps
2. Execute in the root directory:

```python
python3(python) run_page/garmin_to_strava_sync.py  ${client_id} ${client_secret} ${strava_refresh_token} ${garmin_email} ${garmin_password} --is-cn
```

e.g.

```python
python3(python) run_page/garmin_to_strava_sync.py  xxx xxx xxx xx xxx
```

</details>

### Strava_to_Garmin

<details>
<summary>Get your <code>Strava</code> data and upload to Garmin</summary>

<br>

1. finish garmin and strava setps, at the same time, you need to add additional strava config in Github Actions secret: `secrets.STRAVA_EMAIL`,`secrets.STRAVA_PASSWORD`
2. Execute in the root directory:

```python
python3(python) run_page/strava_to_garmin_sync.py ${{ secrets.STRAVA_CLIENT_ID }} ${{ secrets.STRAVA_CLIENT_SECRET }} ${{ secrets.STRAVA_CLIENT_REFRESH_TOKEN }}  ${{ secrets.GARMIN_EMAIL }} ${{ secrets.GARMIN_PASSWORD }} ${{ secrets.STRAVA_EMAIL }} ${{ secrets.STRAVA_PASSWORD }}
```

if your garmin account region is **China**, you need to execute the command:

```python
python3(python) run_page/strava_to_garmin_sync.py ${{ secrets.STRAVA_CLIENT_ID }} ${{ secrets.STRAVA_CLIENT_SECRET }} ${{ secrets.STRAVA_CLIENT_REFRESH_TOKEN }}  ${{ secrets.GARMIN_CN_EMAIL }} ${{ secrets.GARMIN_CN_PASSWORD }} ${{ secrets.STRAVA_EMAIL }} ${{ secrets.STRAVA_PASSWORD }} --is-cn
```

If you want to add Garmin Device during sync, you should add `--use_fake_garmin_device` argument, this will add a Garmin Device (Garmin Forerunner 245 by default, and you can change device in `garmin_device_adaptor.py`) in synced Garmin workout record, this is essential when you want to sync the workout record to other APP like Keep, JoyRun etc.

<img width="830" alt="image" src="https://github.com/yihong0618/running_page/assets/8613196/b5076942-3133-4c89-ad66-a828211667dc">

the final command will be:

```python
python3(python) run_page/strava_to_garmin_sync.py ${{ secrets.STRAVA_CLIENT_ID }} ${{ secrets.STRAVA_CLIENT_SECRET }} ${{ secrets.STRAVA_CLIENT_REFRESH_TOKEN }}  ${{ secrets.GARMIN_CN_EMAIL }} ${{ secrets.GARMIN_CN_PASSWORD }} ${{ secrets.STRAVA_EMAIL }} ${{ secrets.STRAVA_PASSWORD }} --use_fake_garmin_device
```

ps: **when initializing for the first time, if you have a large amount of strava data, some data may fail to upload, just retry several times.**

</details>

### Total Data Analysis

<details>
<summary> Running data display </summary>
<br>

- Generate SVG data display
- Display of results:[Click to view](https://raw.githubusercontent.com/yihong0618/running_page/master/assets/github.svg)、[Click to view](https://raw.githubusercontent.com/yihong0618/running_page/28fa801e4e30f30af5ae3dc906bf085daa137936/assets/grid.svg)

```
python run_page/gen_svg.py --from-db --title "${{ env.TITLE }}" --type github --athlete "${{ env.ATHLETE }}" --special-distance 10 --special-distance2 20 --special-color yellow --special-color2 red --output assets/github.svg --use-localtime --min-distance 0.5
```

```
python run_page/gen_svg.py --from-db --title "${{ env.TITLE_GRID }}" --type grid --athlete "${{ env.ATHLETE }}"  --output assets/grid.svg --min-distance 10.0 --special-color yellow --special-color2 red --special-distance 20 --special-distance2 40 --use-localtime
```

Generate year circular svg show

```
python3(python) run_page/gen_svg.py --from-db --type circular --use-localtime
```

For more display effects, see:
<https://github.com/flopp/GpxTrackPoster>

</details>

## server(recommendation vercel)

<details>
<summary> Use <code> Vercel </code> to deploy </summary>
<br>

1. vercel connects to your GitHub repo.

<br>

![image](https://user-images.githubusercontent.com/15976103/94452465-2599b880-01e2-11eb-9538-582f0f46c421.png)

2. import repo

<br>

![image](https://user-images.githubusercontent.com/15976103/94452556-3f3b0000-01e2-11eb-97a2-3789c2d60766.png)

2. Awaiting completion of deployment
3. Visits

</details>

<details>
<summary> Use <code> Cloudflare </code> to deploy </summary>
<br>

1. Click `Create a project` in `Pages` to connect to your Repo.

2. After clicking `Begin setup`, modify Project's `Build settings`.

3. Select `Framework preset` to `Create React App`

4. Scroll down, click `Environment variables`, then variable below:

5. Click `Save and Deploy`

</details>

<details>
<summary> Deploy to GitHub Pages </summary>

1. If you are using a custom domain for GitHub Pages, open [.github/workflows/gh-pages.yml](.github/workflows/gh-pages.yml), change `fqdn` value to the domain name of your site.

2. Go to repository's `Settings -> GitHub Pages -> Source`, choose `GitHub Actions`

3. Go to repository's `Actions -> Workflows -> All Workflows`, choose `Publish GitHub Pages` from the left panel, click `Run workflow`. Make sure the workflow runs without errors, and `gh-pages` branch is created.

</details>

## GitHub Actions

<details>
<summary> Modifying information in <code> GitHub Actions </code>  </summary>
<br>

Actions [source code](https://github.com/yihong0618/running_page/blob/master/.github/workflows/run_data_sync.yml)
The following steps need to be taken

1. change to your app type and info

<br>

![image](https://user-images.githubusercontent.com/15976103/94450124-73f98800-01df-11eb-9b3c-ac1a6224f46f.png)

2. Add your secret in repo Settings > Secrets (add only the ones you need).

<br>

![image](https://user-images.githubusercontent.com/15976103/94450295-aacf9e00-01df-11eb-80b7-a92b9cd1461e.png)

3. My secret is as follows

<br>

![image](https://user-images.githubusercontent.com/15976103/94451037-8922e680-01e0-11eb-9bb9-729f0eadcdb7.png)

4. Go to repository's `Settings -> Code and automation -> Actions ->General`, Scroll to the bottom, find `Workflow permissions`, choose the first option `Read and write permissions`, click `Save`.

</details>

## Storing Data Files in GitHub Cache

<details>
<summary>Storing Data Files in GitHub Cache</summary>

When `SAVE_DATA_IN_GITHUB_CACHE` is set to `true` in the `run_data_sync.yml` file, the script can store fetched and intermediate data files in the GitHub Action cache. This helps keep your GitHub commit history and directory clean.

If you are deploying using GitHub Pages, it is recommended to set this value to `true`, and set `BUILD_GH_PAGES` to true.

</details>

# Fit file

supported manufacturer：

- [x] Garmin
- [x] magene

# TODO

- [x] Complete this document.
- [x] Support Garmin, Garmin China
- [x] support for nike+strava
- [x] Support English
- [x] Refine the code
- [x] add new features
- [ ] tests
- [ ] support the world map
- [ ] support multiple types, like hiking, biking~
- [ ] support for Zeep life

# Contribution

- Any Issues PR welcome.
- You can PR share your Running page in README I will merge it.

Before submitting PR:

- Format Python code with `black` (`black .`)

# Special thanks

- @[flopp](https://github.com/flopp) great repo [GpxTrackPoster](https://github.com/flopp/GpxTrackPoster)
- @[danpalmer](https://github.com/danpalmer) UI design
- @[shaonianche](https://github.com/shaonianche) icon design and doc
- @[geekplux](https://github.com/geekplux) Friendly help and encouragement, refactored the whole front-end code, learned a lot
- @[MFYDev](https://github.com/MFYDev) Wiki

# Recommended Forks

- @[gongzili456](https://github.com/gongzili456) for [motorcycle version](https://github.com/gongzili456/running_page)
- @[ben-29](https://github.com/ben-29) for [different types support](https://github.com/ben-29/workouts_page)
- @[geekplux](https://github.com/geekplux) for [different types support](https://github.com/geekplux/activities)

# Support

Just enjoy it~

# FAQ

### Strava Api limit

<https://www.strava.com/settings/api>
<https://developers.strava.com/docs/#rate-limiting>

```
Strava API Rate Limit Exceeded. Retry after 100 seconds
Strava API Rate Limit Timeout. Retry in 799.491622 seconds
```

### vercel git ignpre gh-pages: you can change settings -> build -> Ignored Build Step -> Custom command `if [ "$VERCEL_GIT_COMMIT_REF" != "gh-pages" ]; then exit 1; else exit 0;`<|MERGE_RESOLUTION|>--- conflicted
+++ resolved
@@ -77,10 +77,7 @@
 | [EINDEX](https://github.com/eindex)               | <https://workouts.eindex.me/>                  | Strava/Nike |
 | [Melt](https://github.com/fpGHwd)                 | <https://running.autove.dev/>                  | Strava      |
 | [deepinwine](https://github.com/deepinwine)       | <https://deepin.autove.dev/>                   | Garmin-cn   |
-<<<<<<< HEAD
-=======
 | [Echo](https://github.com/donghao526)             | <https://donghao526.github.io/running>         | JoyRun      |
->>>>>>> 3d5b8d93
 
 </details>
 
