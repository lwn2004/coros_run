name: Publish GitHub Pages

# Controls when the action will run.
on:
<<<<<<< HEAD
  # trigger when the Run Data Sync workflow succeeded
  workflow_run:
    workflows: ['Run Data Sync']
    types:
      - completed

  # Allows you to run this workflow manually from the Actions tab
=======
>>>>>>> 3d5b8d93
  workflow_dispatch:
    inputs:
      save_data_in_github_cache:
        required: true
        type: boolean
        default: false
      data_cache_prefix:
        required: true
        type: string
        default: track_data
  workflow_call:
    inputs:
      save_data_in_github_cache:
        required: true
        type: boolean
        default: false
      data_cache_prefix:
        required: true
        type: string
        default: track_data

permissions:
  contents: read
  pages: write
  id-token: write

# Allow one concurrent deployment
concurrency:
  group: 'pages'
  cancel-in-progress: true

# A workflow run is made up of one or more jobs that can run sequentially or in parallel
jobs:
  # This workflow contains a single job called "build"
  build_and_deploy:
    environment:
      name: github-pages
      url: ${{ steps.deployment.outputs.page_url }}
    # The type of runner that the job will run on
    runs-on: ubuntu-latest

    # Steps represent a sequence of tasks that will be executed as part of the job
    steps:
      # Checks-out your repository under $GITHUB_WORKSPACE, so your job can access it
      - uses: actions/checkout@v3

<<<<<<< HEAD
      - name: Setup Node.js environment
        uses: actions/setup-node@v3
        with:
          node-version: '18'

      - uses: pnpm/action-setup@v2
        name: Install pnpm
        with:
          version: 8
          run_install: false

      - name: Get pnpm store directory
        shell: bash
        run: |
          echo "STORE_PATH=$(pnpm store path --silent)" >> $GITHUB_ENV

      - uses: actions/cache@v3
        name: Setup pnpm cache
        with:
          path: ${{ env.STORE_PATH }}
          key: ${{ runner.os }}-pnpm-store-${{ hashFiles('**/pnpm-lock.yaml') }}
          restore-keys: |
            ${{ runner.os }}-pnpm-store-

      - name: Install dependencies
        run: pnpm install
      - name: Build
        run: PATH_PREFIX=/${{ github.event.repository.name }} pnpm build

      - name: Upload artifact
        uses: actions/upload-pages-artifact@v1
=======
      - name: Cache Data Files
        if: inputs.save_data_in_github_cache
        uses: actions/cache@v3
        with:
          path: |
            activities
            assets
            GPX_OUT
            TCX_OUT
            FIT_OUT
            Workouts
            scripts/data.db
            src/static/activities.json
            imported.json
          key: ${{ inputs.data_cache_prefix }}-${{ github.sha }}-${{ github.run_id }}
          restore-keys: |
            ${{ inputs.data_cache_prefix }}-${{ github.sha }}-
            ${{ inputs.data_cache_prefix }}-

      - name: Setup Node.js environment
        uses: actions/setup-node@v3
        with:
          node-version: '16'
          cache: 'yarn'

      - run: |
          yarn install

      - run: |
          PATH_PREFIX=/${{ github.event.repository.name }} yarn build --prefix-paths
      - run: |
          cp -r assets/ public/static

      - name: GitHub Pages
        uses: crazy-max/ghaction-github-pages@v3
>>>>>>> 3d5b8d93
        with:
          # Upload dist repository
          path: './dist'
      - name: Deploy to GitHub Pages
        id: deployment
        uses: actions/deploy-pages@v1<|MERGE_RESOLUTION|>--- conflicted
+++ resolved
@@ -2,16 +2,6 @@
 
 # Controls when the action will run.
 on:
-<<<<<<< HEAD
-  # trigger when the Run Data Sync workflow succeeded
-  workflow_run:
-    workflows: ['Run Data Sync']
-    types:
-      - completed
-
-  # Allows you to run this workflow manually from the Actions tab
-=======
->>>>>>> 3d5b8d93
   workflow_dispatch:
     inputs:
       save_data_in_github_cache:
@@ -58,7 +48,25 @@
       # Checks-out your repository under $GITHUB_WORKSPACE, so your job can access it
       - uses: actions/checkout@v3
 
-<<<<<<< HEAD
+      - name: Cache Data Files
+        if: inputs.save_data_in_github_cache
+        uses: actions/cache@v3
+        with:
+          path: |
+            activities
+            assets
+            GPX_OUT
+            TCX_OUT
+            FIT_OUT
+            Workouts
+            scripts/data.db
+            src/static/activities.json
+            imported.json
+          key: ${{ inputs.data_cache_prefix }}-${{ github.sha }}-${{ github.run_id }}
+          restore-keys: |
+            ${{ inputs.data_cache_prefix }}-${{ github.sha }}-
+            ${{ inputs.data_cache_prefix }}-
+
       - name: Setup Node.js environment
         uses: actions/setup-node@v3
         with:
@@ -90,43 +98,6 @@
 
       - name: Upload artifact
         uses: actions/upload-pages-artifact@v1
-=======
-      - name: Cache Data Files
-        if: inputs.save_data_in_github_cache
-        uses: actions/cache@v3
-        with:
-          path: |
-            activities
-            assets
-            GPX_OUT
-            TCX_OUT
-            FIT_OUT
-            Workouts
-            scripts/data.db
-            src/static/activities.json
-            imported.json
-          key: ${{ inputs.data_cache_prefix }}-${{ github.sha }}-${{ github.run_id }}
-          restore-keys: |
-            ${{ inputs.data_cache_prefix }}-${{ github.sha }}-
-            ${{ inputs.data_cache_prefix }}-
-
-      - name: Setup Node.js environment
-        uses: actions/setup-node@v3
-        with:
-          node-version: '16'
-          cache: 'yarn'
-
-      - run: |
-          yarn install
-
-      - run: |
-          PATH_PREFIX=/${{ github.event.repository.name }} yarn build --prefix-paths
-      - run: |
-          cp -r assets/ public/static
-
-      - name: GitHub Pages
-        uses: crazy-max/ghaction-github-pages@v3
->>>>>>> 3d5b8d93
         with:
           # Upload dist repository
           path: './dist'
